--- conflicted
+++ resolved
@@ -142,10 +142,6 @@
 
 var console_tty = TTY.init();
 
-<<<<<<< HEAD
-// UART interrupt handler to feed TTY - drain FIFO completely
-pub fn uartIsr() void {
-=======
 // Global counters for lost-wakeup debugging
 var isr_rx_count: u32 = 0;
 var read_consumed_count: u32 = 0;
@@ -156,7 +152,6 @@
 pub fn uartIsr() void {
     isr_hits += 1; // Count ISR invocations
 
->>>>>>> 178055e0
     // Drain RX FIFO completely - critical for preventing lost chars
     while (uart.getc()) |ch| {
         // Feed directly to TTY ring buffer
@@ -184,31 +179,14 @@
     const user_addr = @intFromPtr(buffer.ptr);
     const csr = @import("../arch/riscv/csr.zig");
 
-<<<<<<< HEAD
-    // Proper blocking I/O with sleep/wake
-=======
     // Kernel-side WFI blocking approach
->>>>>>> 178055e0
     while (true) {
         // Check TTY ring buffer first
         if (console_tty.getChar()) |ch| {
             const char_buf = [1]u8{ch};
             _ = copy.copyout(user_addr, &char_buf) catch return defs.EFAULT;
-<<<<<<< HEAD
-            return 1;
-        }
-
-        // No data available - block this process until input arrives
-        const current = proc.Scheduler.getCurrentProcess() orelse return defs.EINVAL;
-        
-        // This will block the current process until UART ISR calls wakeAll()
-        proc.Scheduler.sleepOn(&console_tty.read_wait, current);
-        
-        // When we reach here, we've been woken up - loop to check buffer again
-=======
         }
         return 1;
->>>>>>> 178055e0
     }
 
     csr.enableInterrupts();
