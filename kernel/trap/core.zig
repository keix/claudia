--- conflicted
+++ resolved
@@ -213,10 +213,6 @@
     _ = frame;
     switch (code) {
         csr.Interrupt.SupervisorTimer => {
-<<<<<<< HEAD
-            // Handle timer interrupt
-=======
->>>>>>> da1c7385
             const timer = @import("../time/timer.zig");
             timer.checkSleepers();
         },
