const utils = @import("shell/utils");

pub const Command = enum {
    echo,
    help,
    exit,
    ls,
    cat,
    lisp,
    date,
    touch,
    id,
    mkdir,
};

pub const CommandEntry = struct {
    name: []const u8,
    func: *const fn (*const utils.Args) void,
};

pub const commands = [_]CommandEntry{
    .{ .name = "echo", .func = @import("echo.zig").main },
    .{ .name = "help", .func = @import("help.zig").main },
    .{ .name = "exit", .func = @import("exit.zig").main },
    .{ .name = "ls", .func = @import("ls.zig").main },
    .{ .name = "cat", .func = @import("cat.zig").main },
    .{ .name = "lisp", .func = @import("lisp.zig").main },
    .{ .name = "pid", .func = @import("pid.zig").main },
    .{ .name = "seek", .func = @import("seek.zig").main },
    .{ .name = "pwd", .func = @import("pwd.zig").main },
    .{ .name = "cd", .func = @import("cd.zig").main },
    .{ .name = "fstat", .func = @import("fstat.zig").main },
    .{ .name = "date", .func = @import("date.zig").main },
    .{ .name = "touch", .func = @import("touch.zig").main },
    .{ .name = "id", .func = @import("id.zig").main },
    .{ .name = "mkdir", .func = @import("mkdir.zig").main },
    .{ .name = "rm", .func = @import("rm.zig").main },
<<<<<<< HEAD
=======
    .{ .name = "fork_test", .func = @import("fork_test.zig").main },
    .{ .name = "fork_demo", .func = @import("fork_demo.zig").main },
>>>>>>> da1c7385
    .{ .name = "sleep", .func = @import("sleep.zig").main },
};<|MERGE_RESOLUTION|>--- conflicted
+++ resolved
@@ -35,10 +35,7 @@
     .{ .name = "id", .func = @import("id.zig").main },
     .{ .name = "mkdir", .func = @import("mkdir.zig").main },
     .{ .name = "rm", .func = @import("rm.zig").main },
-<<<<<<< HEAD
-=======
     .{ .name = "fork_test", .func = @import("fork_test.zig").main },
     .{ .name = "fork_demo", .func = @import("fork_demo.zig").main },
->>>>>>> da1c7385
     .{ .name = "sleep", .func = @import("sleep.zig").main },
 };