--- conflicted
+++ resolved
@@ -327,7 +327,6 @@
         },
     });
 
-<<<<<<< HEAD
     const fork_test_mod = b.createModule(.{
         .root_source_file = b.path("userland/shell/commands/fork_test.zig"),
         .imports = &.{
@@ -338,10 +337,14 @@
 
     const fork_demo_mod = b.createModule(.{
         .root_source_file = b.path("userland/shell/commands/fork_demo.zig"),
-=======
+        .imports = &.{
+            .{ .name = "sys", .module = sys_mod },
+            .{ .name = "shell/utils", .module = shell_utils_mod },
+        },
+    });
+
     const sleep_mod = b.createModule(.{
         .root_source_file = b.path("userland/shell/commands/sleep.zig"),
->>>>>>> f7b31a5e
         .imports = &.{
             .{ .name = "sys", .module = sys_mod },
             .{ .name = "shell/utils", .module = shell_utils_mod },
@@ -368,12 +371,9 @@
             .{ .name = "id.zig", .module = id_mod },
             .{ .name = "mkdir.zig", .module = mkdir_mod },
             .{ .name = "rm.zig", .module = rm_mod },
-<<<<<<< HEAD
             .{ .name = "fork_test.zig", .module = fork_test_mod },
             .{ .name = "fork_demo.zig", .module = fork_demo_mod },
-=======
             .{ .name = "sleep.zig", .module = sleep_mod },
->>>>>>> f7b31a5e
             .{ .name = "shell/utils", .module = shell_utils_mod },
         },
     });
